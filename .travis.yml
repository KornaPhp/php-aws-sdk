language: php

php:
  - 5.3
  - 5.4
  - 5.5
  - 5.6
  - hhvm

before_script:
<<<<<<< HEAD
  - sh -c 'if [ $(php -r "echo PHP_MINOR_VERSION;") -le 4 ]; then echo "extension = apc.so" >> ~/.phpenv/versions/$(phpenv version-name)/etc/php.ini; fi;' || true
  - composer self-update
  - composer install --no-interaction --prefer-source --dev

script: vendor/bin/phpunit
=======
  - sh -c 'if [ "$TRAVIS_PHP_VERSION" != "hhvm" ] && [ $(php -r "echo PHP_MINOR_VERSION;") -le 4 ]; then echo "extension = apc.so" >> ~/.phpenv/versions/$(phpenv version-name)/etc/php.ini; fi;'
  - cp test_services.json.dist test_services.json
  - composer self-update
  - composer install --no-interaction --prefer-source --dev

script: vendor/bin/phpunit

matrix:
  allow_failures:
    - php: hhvm
  fast_finish: true
>>>>>>> 4a34f631
<|MERGE_RESOLUTION|>--- conflicted
+++ resolved
@@ -8,15 +8,7 @@
   - hhvm
 
 before_script:
-<<<<<<< HEAD
-  - sh -c 'if [ $(php -r "echo PHP_MINOR_VERSION;") -le 4 ]; then echo "extension = apc.so" >> ~/.phpenv/versions/$(phpenv version-name)/etc/php.ini; fi;' || true
-  - composer self-update
-  - composer install --no-interaction --prefer-source --dev
-
-script: vendor/bin/phpunit
-=======
   - sh -c 'if [ "$TRAVIS_PHP_VERSION" != "hhvm" ] && [ $(php -r "echo PHP_MINOR_VERSION;") -le 4 ]; then echo "extension = apc.so" >> ~/.phpenv/versions/$(phpenv version-name)/etc/php.ini; fi;'
-  - cp test_services.json.dist test_services.json
   - composer self-update
   - composer install --no-interaction --prefer-source --dev
 
@@ -25,5 +17,4 @@
 matrix:
   allow_failures:
     - php: hhvm
-  fast_finish: true
->>>>>>> 4a34f631
+  fast_finish: true